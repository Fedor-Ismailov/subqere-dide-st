--- conflicted
+++ resolved
@@ -7,20 +7,13 @@
 ## [Unreleased]
 
 ### Fixed
-<<<<<<< HEAD
-- Align sequelize `requestTimeout` with process timeout.
-- Improve reindex query to remove/update by batches.
-- Fix poi reindex beyond genesis height issue.
-=======
+- Improve reindex query to remove/update by batches. (#2131)
+- Fix poi reindex beyond genesis height issue. (#2131)
 - Fixed modulo block ahead of finalized block issue (#2132)
-
+- Wrong link to docs for testing
 ### Added
 - WorkerInMemoryCacheService from node (#2125)
 - New `endBlock` option on datasources (#2064)
-
-### Fixed
-- Wrong link to docs for testing
->>>>>>> a9322a94
 
 ## [6.1.1] - 2023-10-25
 ### Fixed
