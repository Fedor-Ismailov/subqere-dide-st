# Changelog
All notable changes to this project will be documented in this file.

The format is based on [Keep a Changelog](https://keepachangelog.com/en/1.0.0/),
and this project adheres to [Semantic Versioning](https://semver.org/spec/v2.0.0.html).

## [Unreleased]
### Fixed
- Update apollo-links to 1.0.2, fix dictionary resolver failed to get token issue
- Use test runs as unit for tests instead of entity checks (#1957)
<<<<<<< HEAD
- handle APIs in connection pool whose initialization failed (#1970)
=======
- Fix generated operation hash with single entity, buffer did not get hashed issue.
- Infinite recursion in setValueModel with arrays (#1993)
>>>>>>> 105dac0f

### Changed
- Move more code from node to node-core. Including configure module, workers (#1797)
- Update api service generics to support multiple block types (#1968)

### Added
- Project upgrades feature and many other changes to support it (#1797)
- `skipBlock` option to NodeConfig (#1968)
- `getByFields` to store (#1993)

## [4.2.3] - 2023-08-17
### Fixed
- delay getPoiBlocksByRange when fully synced, fixes the high CPU usage issue (#1952)

## [4.2.2] - 2023-08-16
### Fixed
- Fix modulo filter wrongful block queueing (#1944)

## [4.2.1] - 2023-08-11
### Fixed
- Bump with `@subql/types` package, fix missing `unsafeApi`. (#1935)

## [4.2.0] - 2023-08-10
### Added
- Added primary network endpoint that is always used from connection pool unless it fails (#1927)

## [4.1.0] - 2023-08-04
### Fixed
- Fix poi operationHash and miss poi blocks (#1917)
- Sync @subql/apollo-links to 0.5.8, fix consuming cached token issue

### Changed
- moved `indexBlock` to base `TestingService` (#1913)
- Simplify connection pool logic (#1915)

## [4.0.1] - 2023-07-31
### Fixed
- Update license (#1891)
- Performance scoring fix (#1895)
- Fix mmrQuery should always read mmr leaf length from Db (#1900).

## [4.0.0] - 2023-07-17
### Changed
- **Breaking**: Inti DB schema manually during test run (#1870)

### Fixed
- Updated `@subql/apollo-links` to 0.5.3 for bug fixes. (#1886)
- Establish common connection pool state among workers using `ConnectionPoolStateManager` (#1829)

## [3.1.2] - 2023-07-11
### Fixed
- Fix `TestingService` to run tests in seperate application contexts (#1870)
- Cache race condition when flushing cache and getting data (#1873)
- Various improvements for POI feature: (#1869)
  - Benchmarking mmr processing
  - Improve performance when initialize mmr service, find the latest mmr height in Poi table by record it in `_metadata` table
  - Correct mmr query directly from Db rather than cache

## [3.1.1] - 2023-07-06
### Fixed
- Fixed Poi table missing mmr, due to incorrectly merged data from Db and cache. (#1871)

## [3.1.0] - 2023-07-04
### Added
- Configurable limit to the store cache size, this will cause indexing to wait for the cache to be flushed. This resolves an issue where OOM errors happen. (#1859)

## [3.0.0] - 2023-06-26
### Changed
- Added `pgMmrCacheService` to use independent Db connection, now mmr cache flush by itself. (#1828)
- Update meta exports to require `MmrQueryController` and move code from node core (#1823)
- Switch from node-fetch to cross-fetch. [See apollo issue for more](https://github.com/apollographql/apollo-client/issues/4857)

### Fixed
- Not being able to test with null/undefined values on entities (#1809)

### Fixed
- Fix reconnection issues in connection pool

## [2.6.0] - 2023-06-19
### Changed
- upgrade @subql/apollo-links (#1801)

## [2.5.1] - 2023-06-16
### Fixed
- Fixed meta service missing construct, align blockHeight update with store cache flush interval (#1804)

## [2.5.0] - 2023-06-15
### Added
- Implemented load balancing for multiple endpoints, with distribution based on endpoint performance (#1657)
- Introduced a suspension mechanism for rate-limited endpoints using exponential backoff to regulate usage (#1657)

## [2.4.5] - 2023-06-09
### Changed
- Use @subql/x-sequelize in order support cockroach (#1791)

### Fixed
- Base58 encoding check for POI (#1788)
- Fix project \_startHeight been blocked by poiSync (#1792)

## [2.4.4] - 2023-06-07
### Fixed
- Fixed various issue for mmr (#1787)

## [2.4.3] - 2023-06-02
### Fixed
- Fixed mmr missing node due to cache lock (#1784)

## [2.4.2] - 2023-06-01
### Changed
- Cache MMR leaf length and flush with rest of db, enable more mmr logging (#1782)

### Fixed
- Fix jump buffer height issue (#1781)
- Error if testing entitiy not found (#1766)

## [2.4.1] - 2023-05-31
### Fixed
- Sync flushing MMR potentially getting corrupt (#1777)

## [2.4.0] - 2023-05-30
### Added
- Add cache layer to postgres mmr db (#1762)
- Support for block hashes with base64 format for POI (#1761)

### Changed
- Update vm2 past problimatic version (#1770)
- Add optional root option to config (#1771)

## [2.3.1] - 2023-05-26
### Fixed
- Improve mmr error and expose ready status (#1752)
- Fix subcommand could escape issue, setup profiler at application init (#1755)

## [2.3.0] - 2023-05-24
### Fixed
- Fix datasource processors base filters not working (#1745)

### Added
- Support for base58 blockhashes with POI (#1750)
- Allow url in sandbox and set URL global (#1747)
- Log for unfound mappingHandlers and list available ones (#1742)

## [2.2.2] - 2023-05-19
### Fixed
- Fix project service init failing due to start height being 0 (#1735)
- No longer intialize store and indexer inside testing service (#1734)
- Fix poi read leaf height error under cockroach (#1733)
- Ensure min start height to be 1, even if set to 0 (#1737)
- Upgrade apollo link package (#1739)

### Changed
- allow dictionary when only --dictionaryResolver is enabled (#1730)
- Improve error messages (#1729)
- Deprecate project id from poi table, track deployment in metadata (#1696)

## [2.2.1] - 2023-05-17
### Fixed
- CockroachDB upsert performance issues (#1723)
- Exiting if dictionary-resolver fails (#1721)
- Typo in multi-chain logging message (#1722)

## [2.2.0] - 2023-05-16
### Added
- Worker threads support for unfinalized blocks (#1695)

### Fixed
- Logging historical enabled with cockroach db (#1715)
- Non-historical flushing order (#1711)
- Filtering arguments to include datasoruce (#1703)
- Not logging dictionary start height check (#1700)

### Changed
- Default matcher from insensitive to sensitive casing (#1706)

## [2.1.3] - 2023-05-12
### Fixed
- Fix app could fail to start, due to flush before metadata repo been set (#1688)

## [2.1.2] - 2023-05-11
### Fixed
- Fix metadata check, allow base indexer manager to parse abis with ethereum (#1682)

### Changed
- Move validate function to common (#1683)

### Added
- Inject the chain id into sandboxes (#1684)

## [2.1.1] - 2023-05-11
### Fixed
- Extract dictionary meta validation so it can be overridden (#1679)

## [2.1.0] - 2023-05-10
### Added
- Added interval for flushing the cache. (#1670)
- `bulkRemove` method on the store. (#1666)
- Ability to regenerate MMR (#1664)
- Ability to migrade MMR from file based db to postgres db and vice versa (#1618)

### Changed
- Move more chain agnostic code form node. (#1658) (#1659)
- Move any polkadot imports to utils package. (#1653)

### Fixed
- POI Cache issues (#1660)
- `store.getOneByField` with historical and index (#1667)
- Store cache threshold not including removed items (#1675)

## [2.0.2] - 2023-04-27
### Changed
- Deprecate `localMode` (#1648)

## [2.0.1] - 2023-04-27
### Fixed
- Fix ApiService abstract class, improve getting all DS (#1638)
- Fix assertion error and pk index type (#1641)
- Fix tests (#1640)

## [2.0.0] - 2023-04-20
### Changed
- Major release 2.0.0, align with other package versions
- Update metadata when dictionary skips large number of blocks (#1577)

### Added
- Added StoreCache service and various other improvements (#1561)
- Added TestingService (#1584)

### Fixed
- Enable Typescript strict setting and improve code quality (#1625)
- Fixed enum not being included in POI (#1561)
- Fixed when Poi block offset 0, it could get updated when app restart (#1459)
- Fixed index name too long issue (#1599)
- Fixed dictionary validation issues and improve error messages (#1561)

## [1.11.3] - 2023-04-17
### Fixed
- Improve log, update progress string (#1612)

## [1.11.2] - 2023-04-05
### Fixed
- Compute block size one property at a time to prevent RangeError
- Upgrade @subql/apollo-link version

## [1.11.1] - 2023-03-30
### Changed
- Change to support multiple endpoints (#1551)

### Fixed
- Fix previous release 1.11.0 failed

## [1.11.0] - 2023-03-29
### Added
- Add SmartBatchService and BlockSizeBuffer (#1506)
- Handle bigint in json.stringify (#1562)
- Generate sourcemap for projects (#1569)
- Update polkadot api to 10.1.4 (#1580)

### Fixed
- Fix enum under schema not being escaped (#1555)
- Remove blocking in process queueing (#1572)

### Changed
- Use `performance.now` instead of date for profiler. (#1549)
- Rename `--sponsored-dictionary` to `--dictionary-resolver` (#1559)

## [1.10.0] - 2023-03-06
### Fixed
- fix issue store getByField limit could potentially excess config limit (#1529)

### Changed
- Move enum under schema (#1527)
- Deprecate exclude constraint (#1543)

## [1.9.0] - 2023-02-21
### Added
- add blockTime to NodeConfig (#1501)

### Changed
- Support array type in dictionary queries (#1510)

## [1.8.0] - 2023-01-23
### Added
- Add validation of dictionary with start height (#1473)
- `Store` add count for entity (#1480)

### Fixed
- Fix custom metadata keys not being applied (#1496)

## [1.7.1] - 2022-12-22
### Fixed
- Fix trigger function name too long (#1469)

## [1.7.0] - 2022-12-19
### Fixed
- Workers: Fix SequelizeDatabaseError - tuple concurrently updated (#1458)
- Handle `bulkUpdate` when fields are undefined with historical indexing (#1463)

### Added
- Add start height to project metadata (#1456)

## [1.6.0] - 2022-12-06
### Added
- Support for `bypassBlocks` (#1435)

## [1.5.1] - 2022-11-30
### Fixed
- Fixed enum name (#1441)

## [1.5.0] - 2022-11-23
### Added
- Dictionary auth link integration (#1411)
- Support multi-chain indexing (#1375)

### Changed
- Move enum name generation method to node-core (#1427)

## [1.4.1] - 2022-11-15
### Fixed
- Hot fix for hot schema reload (#1404)

## [1.4.0] - 2022-11-15
### Added
- Support for hot schema reload. (#1401)
- Support for distinct query plugin. (#1274)

## [1.3.3] - 2022-11-09
### Added
- Added retry method for handle fetch errors (#1386)

## [1.3.2] - 2022-11-08
### Fixed
- Fix missing sequelize sync (#1389)

## [1.3.1] - 2022-11-08
### Fixed
- Remove sequelize alter table (#1387)

## [1.3.0] - 2022-11-07
### Fixed
- Improve dictionary query by filter with data sources start block. (#1371)

## [1.2.0] - 2022-10-28
### Added
- Support for unfinalized blocks. (#1308)

## [1.1.0] - 2022-10-27
### Changed
- Update to `@polkadot/api@9.4.2`/ (#1356)
- Backport dictionary service features from Algorand. (#1346)

## [1.0.1] - 2022-10-11
### Added
- Common code from sandbox and dictionary. (#1345)

## [1.0.0] - 2022-10-10
### Removed
- `Subqueries` database table. (#1340)

## [0.1.3] - 2022-10-06
### Changed
- Update IPFS endpoints. (#1337)

### Fixed
- Benchmark info not being logged. (#1138)

## [0.1.2] - 2022-09-27
### Changed
- Moved `yargs` file from `node-core` to `node`. (#1281)
- Update `sequelize`. (#1311)

## [0.1.1] - 2022-08-26
### Fixed
- Imports not being relative (#1268)

## [0.1.0] - 2022-08-26
### Changed
- Move blockchain agnostic code from `node` to `node-core` package. (#1222)

[Unreleased]: https://github.com/subquery/subql/compare/node-core/4.2.3...HEAD
[4.2.3]: https://github.com/subquery/subql/compare/node-core/4.2.2...node-core/4.2.3
[4.2.2]: https://github.com/subquery/subql/compare/node-core/4.2.1...node-core/4.2.2
[4.2.1]: https://github.com/subquery/subql/compare/node-core/4.2.0...node-core/4.2.1
[4.2.0]: https://github.com/subquery/subql/compare/node-core/4.1.0...node-core/4.2.0
[4.1.0]: https://github.com/subquery/subql/compare/node-core/4.0.1...node-core/4.1.0
[4.0.1]: https://github.com/subquery/subql/compare/node-core/4.0.0...node-core/4.0.1
[4.0.0]: https://github.com/subquery/subql/compare/node-core/3.1.2...node-core/4.0.0
[3.1.2]: https://github.com/subquery/subql/compare/node-core/3.1.1...node-core/3.1.2
[3.1.1]: https://github.com/subquery/subql/compare/node-core/3.1.0...node-core/3.1.1
[3.1.0]: https://github.com/subquery/subql/compare/node-core/3.0.0...node-core/3.1.0
[3.0.0]: https://github.com/subquery/subql/compare/node-core/2.6.0...node-core/3.0.0
[2.6.0]: https://github.com/subquery/subql/compare/node-core/2.5.1...node-core/2.6.0
[2.5.1]: https://github.com/subquery/subql/compare/node-core/2.5.0...node-core/2.5.1
[2.5.0]: https://github.com/subquery/subql/compare/node-core/2.4.5...node-core/2.5.0
[2.4.5]: https://github.com/subquery/subql/compare/node-core/2.4.4...node-core/2.4.5
[2.4.4]: https://github.com/subquery/subql/compare/node-core/2.4.3...node-core/2.4.4
[2.4.3]: https://github.com/subquery/subql/compare/node-core/2.4.2...node-corev2.4.3
[2.4.2]: https://github.com/subquery/subql/compare/node-core/2.4.1...node-core/2.4.2
[2.4.1]: https://github.com/subquery/subql/compare/node-core/2.4.0...node-core/2.4.1
[2.4.0]: https://github.com/subquery/subql/compare/node-core/2.3.1...node-core/2.4.0
[2.3.1]: https://github.com/subquery/subql/compare/node-core/2.3.0...node-core/2.3.1
[2.3.0]: https://github.com/subquery/subql/compare/node-core/2.2.2...node-core/2.3.0
[2.2.2]: https://github.com/subquery/subql/compare/node-core/2.2.1...node-core/2.2.2
[2.2.1]: https://github.com/subquery/subql/compare/node-core/2.2.0...node-core/2.2.1
[2.2.0]: https://github.com/subquery/subql/compare/node-core/2.1.2...node-core/2.2.0
[2.1.3]: https://github.com/subquery/subql/compare/node-core/2.1.2...node-core/2.1.3
[2.1.2]: https://github.com/subquery/subql/compare/node-core/2.1.1...node-core/2.1.2
[2.1.1]: https://github.com/subquery/subql/compare/node-core/2.1.0...node-core/2.1.1
[2.1.0]: https://github.com/subquery/subql/compare/node-core/2.0.2...node-core/2.1.0
[2.0.2]: https://github.com/subquery/subql/compare/node-core/2.0.1...node-core/2.0.2
[2.0.1]: https://github.com/subquery/subql/compare/node-core/2.0.0...node-core/2.0.1
[2.0.0]: https://github.com/subquery/subql/compare/node-core/1.11.3..node-core/2.0.0
[1.11.3]: https://github.com/subquery/subql/compare/node-core/1.11.2...node-core/1.11.3
[1.11.2]: https://github.com/subquery/subql/compare/node-core/1.11.1...node-core/1.11.2
[1.11.1]: https://github.com/subquery/subql/compare/node-core/1.11.0...node-core/1.11.1
[1.11.0]: https://github.com/subquery/subql/compare/node-core/1.10.0...node-core/1.11.0
[1.10.0]: https://github.com/subquery/subql/compare/node-core1.9.0/...node-core/1.10.0
[1.9.0]: https://github.com/subquery/subql/compare/node-core/1.8.0...node-core/1.9.0
[1.8.0]: https://github.com/subquery/subql/compare/node-core/1.7.1...node-core/1.8.0
[1.7.1]: https://github.com/subquery/subql/compare/node-core/1.7.0...node-core/1.7.1
[1.7.0]: https://github.com/subquery/subql/compare/node-core/1.6.0...node-core/1.7.0
[1.6.0]: https://github.com/subquery/subql/compare/node-core/1.5.1...node-core/1.6.0
[1.5.1]: https://github.com/subquery/subql/compare/node-core/1.5.0...node-core/1.5.1
[1.5.0]: https://github.com/subquery/subql/compare/node-core/1.4.1...node-core/1.5.0
[1.4.1]: https://github.com/subquery/subql/compare/node-core/1.4.0...node-core/1.4.1
[1.4.0]: https://github.com/subquery/subql/compare/node-core/1.3.3...node-core/1.4.0
[1.3.3]: https://github.com/subquery/subql/compare/node-core/1.3.2...node-core/1.3.3
[1.3.2]: https://github.com/subquery/subql/compare/node-core/1.3.1...node-core/1.3.2
[1.3.1]: https://github.com/subquery/subql/compare/node-core/1.3.0...node-core/1.3.1
[1.3.0]: https://github.com/subquery/subql/compare/node-core/1.2.0...node-core/1.3.0
[1.2.0]: https://github.com/subquery/subql/compare/node-core/1.1.0...node-core/1.2.0
[1.1.0]: https://github.com/subquery/subql/compare/node-core/1.0.1...node-core/1.1.0
[1.0.1]: https://github.com/subquery/subql/compare/node-core/1.0.0...node-core/1.0.1
[1.0.0]: https://github.com/subquery/subql/compare/node-core/0.1.3...node-core/1.0.0
[0.1.3]: https://github.com/subquery/subql/compare/node-core/0.1.2...node-core/0.1.3
[0.1.2]: https://github.com/subquery/subql/compare/node-core/0.1.1...node-core/0.1.2
[0.1.1]: https://github.com/subquery/subql/compare/node-core/0.1.0...node-core/0.1.1
[0.1.0]: https://github.com/subquery/subql/creleases/tag/0.1.0<|MERGE_RESOLUTION|>--- conflicted
+++ resolved
@@ -8,12 +8,9 @@
 ### Fixed
 - Update apollo-links to 1.0.2, fix dictionary resolver failed to get token issue
 - Use test runs as unit for tests instead of entity checks (#1957)
-<<<<<<< HEAD
 - handle APIs in connection pool whose initialization failed (#1970)
-=======
 - Fix generated operation hash with single entity, buffer did not get hashed issue.
 - Infinite recursion in setValueModel with arrays (#1993)
->>>>>>> 105dac0f
 
 ### Changed
 - Move more code from node to node-core. Including configure module, workers (#1797)
