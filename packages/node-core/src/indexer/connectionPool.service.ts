--- conflicted
+++ resolved
@@ -33,22 +33,6 @@
   }
 }
 
-<<<<<<< HEAD
-=======
-interface ConnectionPoolItem<T> {
-  endpoint: string;
-  connection: T;
-  performanceScore: number;
-  backoffDelay: number;
-  failureCount: number;
-  rateLimited: boolean;
-  failed: boolean;
-  connected: boolean;
-  lastRequestTime: number;
-  timeoutId?: NodeJS.Timeout;
-}
-
->>>>>>> 84709e52
 @Injectable()
 export class ConnectionPoolService<T extends IApiConnectionSpecific<any, any, any>> implements OnApplicationShutdown {
   private allApi: T[] = [];
@@ -72,23 +56,7 @@
   async addToConnections(api: T, endpoint: string): Promise<void> {
     const index = this.allApi.length;
     this.allApi.push(api);
-<<<<<<< HEAD
     await this.poolStateManager.addToConnections(endpoint, index);
-=======
-
-    const poolItem: ConnectionPoolItem<T> = {
-      connection: api,
-      performanceScore: 100,
-      failureCount: 0,
-      endpoint: endpoint,
-      backoffDelay: 0,
-      rateLimited: false,
-      failed: false,
-      connected: true,
-      lastRequestTime: 0,
-    };
-    this.pool[index] = poolItem;
->>>>>>> 84709e52
     this.apiToIndexMap.set(api, index);
     await this.updateNextConnectedApiIndex();
   }
@@ -151,92 +119,25 @@
     return wrappedApi as T;
   }
 
-<<<<<<< HEAD
-=======
-  private getNextConnectedApiIndex(): number | undefined {
-    if (Object.keys(this.pool).length === 0) {
-      throw new Error(`No endpoints are available in the pool. Please check for connection issues.`);
-    }
-
-    const indices = Object.keys(this.pool)
-      .map(Number)
-      .filter((index) => !this.pool[index].backoffDelay && this.pool[index].connected);
-
-    if (indices.length === 0) {
-      // If all endpoints are suspended, try to find a rate-limited one
-      const rateLimitedIndices = Object.keys(this.pool)
-        .map(Number)
-        .filter((index) => this.pool[index].backoffDelay && this.pool[index].rateLimited);
-
-      if (rateLimitedIndices.length === 0) {
-        // If no rate-limited endpoints found, return undefined
-        return undefined;
-      }
-
-      // If there are rate-limited endpoints, return one of them at random
-      const randomRateLimitedIndex = rateLimitedIndices[Math.floor(Math.random() * rateLimitedIndices.length)];
-      return randomRateLimitedIndex;
-    }
-
-    // Sort indices based on their performance scores in descending order
-    indices.sort((a, b) => this.pool[b].performanceScore - this.pool[a].performanceScore);
-
-    // Calculate the sum of performance scores
-    const sumScores = indices.reduce((acc, idx) => acc + this.pool[idx].performanceScore, 0);
-
-    // Calculate the cumulative probability distribution
-    const cumulativeProbs: number[] = [];
-    indices.forEach((idx, i) => {
-      const prevProb = i > 0 ? cumulativeProbs[i - 1] : 0;
-      cumulativeProbs[i] = prevProb + this.pool[idx].performanceScore / sumScores;
-    });
-
-    // Choose a random number between 0 and 1
-    const rand = Math.random();
-
-    // Find the first index in the cumulative probability distribution that is greater than the random number
-    const selectedIndex = cumulativeProbs.findIndex((prob) => prob >= rand);
-
-    // Return the corresponding index from the sorted indices
-    return indices[selectedIndex];
-  }
-
->>>>>>> 84709e52
   get numConnections(): number {
     return this.poolStateManager.numConnections;
   }
 
-<<<<<<< HEAD
-  async handleApiDisconnects(apiIndex: number, endpoint: string): Promise<void> {
+  async handleApiDisconnects(apiIndex: number): Promise<void> {
+    const endpoint = await this.poolStateManager.getFieldValue(apiIndex, 'endpoint');
+
     logger.warn(`disconnected from ${endpoint}`);
-
-    try {
-      logger.debug(`reconnecting to ${endpoint}...`);
-      await this.connectToApi(apiIndex);
-    } catch (e) {
-      logger.error(`unable to reconnect to endpoint ${endpoint}`, e);
-      await this.poolStateManager.deleteFromPool(apiIndex);
-      await this.handleConnectionStateChange();
-      return;
-    }
-
-    await this.handleConnectionStateChange();
-    logger.info(`reconnected to ${endpoint}!`);
-=======
-  private async handleApiDisconnects(index: number) {
-    logger.warn(`disconnected from ${this.pool[index].endpoint}`);
-    this.pool[index].connected = false;
 
     const maxAttempts = 5;
     let currentAttempt = 1;
 
     const tryReconnect = async () => {
-      logger.info(`Attempting to reconnect to ${this.pool[index].endpoint} (attempt ${currentAttempt})`);
+      logger.info(`Attempting to reconnect to ${endpoint} (attempt ${currentAttempt})`);
 
       try {
-        await this.pool[index].connection.apiConnect();
-        this.pool[index].connected = true;
-        logger.info(`Reconnected to ${this.pool[index].endpoint} successfully`);
+        await this.allApi[apiIndex].apiConnect();
+        await this.poolStateManager.setFieldValue(apiIndex, 'connected', true);
+        logger.info(`Reconnected to ${endpoint} successfully`);
       } catch (error) {
         if (currentAttempt < maxAttempts) {
           logger.error(`Reconnection failed: ${error}`);
@@ -248,16 +149,16 @@
             tryReconnect();
           }, delay);
         } else {
-          logger.error(
-            `Reached max reconnection attempts. Removing connection ${this.pool[index].endpoint} from pool.`
-          );
-          delete this.pool[index];
+          logger.error(`Reached max reconnection attempts. Removing connection ${endpoint} from pool.`);
+          await this.poolStateManager.deleteFromPool(apiIndex);
         }
       }
     };
 
     await tryReconnect();
->>>>>>> 84709e52
+
+    await this.handleConnectionStateChange();
+    logger.info(`reconnected to ${endpoint}!`);
   }
 
   private calculatePerformanceScore(responseTime: number, failureCount: number): number {
@@ -291,15 +192,14 @@
     logger.info(suspendedEndpointsInfo);
   }
 
-<<<<<<< HEAD
   async handleApiError(apiIndex: number, error: ApiConnectionError): Promise<void> {
-=======
-  handleApiError(apiIndex: number, error: ApiConnectionError): void {
-    if (this.pool[apiIndex].failed || this.pool[apiIndex].rateLimited) {
+    if (
+      (await this.poolStateManager.getFieldValue(apiIndex, 'failed')) ||
+      (await this.poolStateManager.getFieldValue(apiIndex, 'rateLimited'))
+    ) {
       //if this api was used again then it must be in the same batch of blocks
       return;
     }
->>>>>>> 84709e52
     const adjustment = this.errorTypeToScoreAdjustment[error.errorType] || this.errorTypeToScoreAdjustment.default;
     const performanceScore = await this.poolStateManager.getFieldValue(apiIndex, 'performanceScore');
     await this.poolStateManager.setFieldValue(apiIndex, 'performanceScore', performanceScore + adjustment);
@@ -311,9 +211,10 @@
     await this.poolStateManager.setFieldValue(apiIndex, 'failureCount', failureCount + 1);
 
     if (error.errorType === ApiErrorType.Connection) {
-      if (this.pool[apiIndex].connected) {
+      if (await this.poolStateManager.getFieldValue(apiIndex, 'connected')) {
         //handleApiDisconnects was already called if this is false
-        this.handleApiDisconnects(apiIndex);
+        await this.poolStateManager.setFieldValue(apiIndex, 'connected', false);
+        await this.handleApiDisconnects(apiIndex);
       }
       return;
     }
@@ -331,24 +232,7 @@
 
       await this.poolStateManager.clearTimeout(apiIndex);
 
-<<<<<<< HEAD
       await this.poolStateManager.setTimeout(apiIndex, nextDelay);
-=======
-      this.pool[apiIndex].timeoutId = setTimeout(() => {
-        this.pool[apiIndex].backoffDelay = 0; // Reset backoff delay only if there are no consecutive errors
-        this.pool[apiIndex].rateLimited = false;
-        this.pool[apiIndex].failed = false;
-        this.pool[apiIndex].timeoutId = undefined; // Clear the timeout ID
-
-        const suspendedIndices = Object.keys(this.pool)
-          .map(toNumber)
-          .filter((index) => this.pool[index].backoffDelay !== 0);
-
-        if (suspendedIndices.length === 0) {
-          logger.info(chalk.green('No suspended endpoints.'));
-        }
-      }, nextDelay);
->>>>>>> 84709e52
 
       logger.warn(
         `Endpoint ${await this.poolStateManager.getFieldValue(apiIndex, 'endpoint')} experienced an error (${
