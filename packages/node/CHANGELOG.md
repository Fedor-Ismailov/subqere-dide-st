--- conflicted
+++ resolved
@@ -29,12 +29,7 @@
 - debug has changed from a boolean to a string to allow scoping debug log level (#2077)
 
 ### Fixed
-<<<<<<< HEAD
-- Fix unit tests (#2097)
-- Sync with node-core. 
-=======
 - Sync with node-core.
->>>>>>> 835c1818
   - Fixed Poi migration performance issue.
   - Fixed AutoQueue timeout issue. (#2081)
   - Fixed Poi sync could block DB IO and drop connection issue.(#2086)
