{
<<<<<<< HEAD
  "name": "@subql/node-ethereum",
  "version": "1.9.2-0",
=======
  "name": "@subql/node",
  "version": "1.10.3-3",
>>>>>>> 6752efab
  "description": "",
  "author": "Ian He",
  "license": "Apache-2.0",
  "scripts": {
    "prebuild": "rimraf dist",
    "build": "rm -rf dist && tsc -b",
    "format": "prettier --write \"src/**/*.ts\" \"test/**/*.ts\"",
    "start": "nest start",
    "start:dev": "nodemon",
    "start:prod": "node dist/main"
  },
  "homepage": "https://github.com/subquery/subql",
  "repository": "github:subquery/subql",
  "bin": {
    "subql-node-ethereum": "./bin/run"
  },
  "dependencies": {
    "@apollo/client": "3.5.8",
    "@nestjs/common": "^8.2.6",
    "@nestjs/core": "^8.2.6",
    "@nestjs/event-emitter": "^1.3.0",
    "@nestjs/platform-express": "^8.2.6",
    "@nestjs/schedule": "^1.0.2",
<<<<<<< HEAD
    "@subql/common": "latest",
    "@subql/common-ethereum": "workspace:*",
    "@subql/node-core": "latest",
    "@subql/types-ethereum": "workspace:*",
    "@subql/utils": "latest",
    "@subql/x-merkle-mountain-range": "2.0.0-0.1.1",
    "@subql/x-vm2": "^3.9.3-0.1.0",
=======
    "@polkadot/api": "9.4.2",
    "@subql/common": "workspace:*",
    "@subql/common-substrate": "workspace:*",
    "@subql/node-core": "workspace:*",
    "@subql/types": "workspace:*",
    "@subql/utils": "workspace:*",
    "@subql/x-merkle-mountain-range": "2.0.0-0.1.2",
>>>>>>> 6752efab
    "@willsoto/nestjs-prometheus": "^4.4.0",
    "algosdk": "^1.13.1",
    "app-module-path": "^2.2.0",
    "dayjs": "^1.10.7",
    "ethers": "^5.6.1",
    "eventemitter2": "^6.4.5",
    "lodash": "^4.17.21",
    "merkle-tools": "^1.4.1",
    "parse-json": "^6.0.2",
    "pg": "^8.7.1",
    "prom-client": "^14.0.1",
    "reflect-metadata": "^0.1.13",
    "rimraf": "^3.0.2",
    "rxjs": "^7.5.2",
    "sequelize": "6.23.0",
    "tar": "^6.1.11",
    "typescript": "^4.4.4",
    "yargs": "^16.2.0"
  },
  "devDependencies": {
    "@nestjs/schematics": "^8.0.5",
    "@nestjs/testing": "^8.2.6",
    "@types/app-module-path": "^2.2.0",
    "@types/express": "^4.17.13",
    "@types/jest": "^27.4.0",
    "@types/lodash": "^4.14.178",
    "@types/pino": "^6.3.12",
    "@types/supertest": "^2.0.11",
    "@types/tar": "^6.1.1",
    "@types/yargs": "^16.0.4",
    "dotenv": "^15.0.1",
    "nodemon": "^2.0.15",
    "supertest": "^6.2.2"
  },
  "resolutions": {
    "@polkadot/util": "^9"
  },
  "files": [
    "/dist",
    "/bin"
  ],
  "stableVersion": "1.10.3-2"
}<|MERGE_RESOLUTION|>--- conflicted
+++ resolved
@@ -1,11 +1,6 @@
 {
-<<<<<<< HEAD
   "name": "@subql/node-ethereum",
-  "version": "1.9.2-0",
-=======
-  "name": "@subql/node",
-  "version": "1.10.3-3",
->>>>>>> 6752efab
+  "version": "1.10.0",
   "description": "",
   "author": "Ian He",
   "license": "Apache-2.0",
@@ -29,23 +24,12 @@
     "@nestjs/event-emitter": "^1.3.0",
     "@nestjs/platform-express": "^8.2.6",
     "@nestjs/schedule": "^1.0.2",
-<<<<<<< HEAD
     "@subql/common": "latest",
     "@subql/common-ethereum": "workspace:*",
     "@subql/node-core": "latest",
     "@subql/types-ethereum": "workspace:*",
     "@subql/utils": "latest",
-    "@subql/x-merkle-mountain-range": "2.0.0-0.1.1",
-    "@subql/x-vm2": "^3.9.3-0.1.0",
-=======
-    "@polkadot/api": "9.4.2",
-    "@subql/common": "workspace:*",
-    "@subql/common-substrate": "workspace:*",
-    "@subql/node-core": "workspace:*",
-    "@subql/types": "workspace:*",
-    "@subql/utils": "workspace:*",
     "@subql/x-merkle-mountain-range": "2.0.0-0.1.2",
->>>>>>> 6752efab
     "@willsoto/nestjs-prometheus": "^4.4.0",
     "algosdk": "^1.13.1",
     "app-module-path": "^2.2.0",
