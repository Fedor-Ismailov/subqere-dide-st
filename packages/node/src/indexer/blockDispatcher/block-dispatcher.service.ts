// Copyright 2020-2021 OnFinality Limited authors & contributors
// SPDX-License-Identifier: Apache-2.0

import { getHeapStatistics } from 'v8';
import { Injectable, OnApplicationShutdown } from '@nestjs/common';
import { EventEmitter2 } from '@nestjs/event-emitter';
import {
  getLogger,
  NodeConfig,
  IndexerEvent,
  delay,
  AutoQueue,
  Queue,
  waitForBatchSize,
  memoryLock,
  SmartBatchService,
} from '@subql/node-core';
import { last } from 'lodash';
import { ApiService } from '../api.service';
import { IndexerManager } from '../indexer.manager';
import { ProjectService } from '../project.service';
import { RuntimeService } from '../runtime/runtimeService';
import { BlockContent } from '../types';
import { BaseBlockDispatcher } from './base-block-dispatcher';

const logger = getLogger('BlockDispatcherService');

/**
 * @description Intended to behave the same as WorkerBlockDispatcherService but doesn't use worker threads or any parallel processing
 */
@Injectable()
export class BlockDispatcherService
  extends BaseBlockDispatcher<Queue<number>>
  implements OnApplicationShutdown
{
  private processQueue: AutoQueue<void>;

  private fetching = false;
  private isShutdown = false;
  // private getRuntimeVersion: GetRuntimeVersion;

  constructor(
    private apiService: ApiService,
    nodeConfig: NodeConfig,
    private indexerManager: IndexerManager,
    eventEmitter: EventEmitter2,
    projectService: ProjectService,
    smartBatchService: SmartBatchService,
  ) {
    super(
      nodeConfig,
      eventEmitter,
      projectService,
      new Queue(nodeConfig.batchSize * 3),
      smartBatchService,
    );
    this.processQueue = new AutoQueue(nodeConfig.batchSize * 3);
  }

  // eslint-disable-next-line @typescript-eslint/require-await
  async init(
    onDynamicDsCreated: (height: number) => Promise<void>,
    runtimeService?: RuntimeService,
  ): Promise<void> {
    this.onDynamicDsCreated = onDynamicDsCreated;
    const blockAmount = await this.projectService.getProcessedBlockCount();
    this.setProcessedBlockCount(blockAmount ?? 0);
    this.runtimeService = runtimeService;
  }

  onApplicationShutdown(): void {
    this.isShutdown = true;
    this.processQueue.abort();
  }

  enqueueBlocks(cleanedBlocks: number[], latestBufferHeight?: number): void {
    // // In the case where factors of batchSize is equal to bypassBlock or when cleanedBatchBlocks is []
    // // to ensure block is bypassed, latestBufferHeight needs to be manually set
    // If cleanedBlocks = []
    if (!!latestBufferHeight && !cleanedBlocks.length) {
      this.latestBufferedHeight = latestBufferHeight;
      return;
    }

    logger.info(
      `Enqueueing blocks ${cleanedBlocks[0]}...${last(cleanedBlocks)}, total ${
        cleanedBlocks.length
      } blocks`,
    );

    this.queue.putMany(cleanedBlocks);

    this.latestBufferedHeight = latestBufferHeight ?? last(cleanedBlocks);
    void this.fetchBlocksFromQueue().catch((e) => {
      logger.error(e, 'Failed to fetch blocks from queue');
      if (!this.isShutdown) {
        process.exit(1);
      }
    });
  }

  flushQueue(height: number): void {
    super.flushQueue(height);
    this.processQueue.flush();
  }

  private memoryleft(): number {
    return (
      this.smartBatchService.heapMemoryLimit() -
      getHeapStatistics().used_heap_size
    );
  }

  private async fetchBlocksFromQueue(): Promise<void> {
    if (this.fetching || this.isShutdown) return;
    // Process queue is full, no point in fetching more blocks
    // if (this.processQueue.freeSpace < this.nodeConfig.batchSize) return;

    this.fetching = true;

    try {
      while (!this.isShutdown) {
        const blockNums = this.queue.takeMany(
          Math.min(this.processQueue.freeSpace, this.smartBatchSize),
        );
        // Used to compare before and after as a way to check if queue was flushed
        const bufferedHeight = this._latestBufferedHeight;

        // Queue is empty
        if (!blockNums.length) {
          // The process queue might be full so no block nums were taken, wait and try again
          if (this.queue.size) {
            await delay(1);
            continue;
          }
          break;
        }

        if (this.memoryleft() < 0) {
          //stop fetching until memory is freed
          await waitForBatchSize(this.minimumHeapLimit);
          continue;
        }

        logger.info(
          `fetch block [${blockNums[0]},${
            blockNums[blockNums.length - 1]
          }], total ${blockNums.length} blocks`,
        );

        const specChanged = await this.runtimeService.specChanged(
          blockNums[blockNums.length - 1],
        );

        // If specVersion not changed, a known overallSpecVer will be pass in
        // Otherwise use api to fetch runtimes

<<<<<<< HEAD
        await memoryLock.acquire();
        const blocks = await this.apiService.fetchBlocks(
=======
        if (memoryLock.isLocked) {
          await memoryLock.waitForUnlock();
        }

        const blocks = await this.fetchBlocksBatches(
          this.apiService.getApi(),
>>>>>>> a06e9beb
          blockNums,
          specChanged ? undefined : this.runtimeService.parentSpecVersion,
        );

        this.smartBatchService.addToSizeBuffer(blocks);

        // Check if the queues have been flushed between queue.takeMany and fetchBlocksBatches resolving
        // Peeking the queue is because the latestBufferedHeight could have regrown since fetching block
        if (
          bufferedHeight > this._latestBufferedHeight ||
          this.queue.peek() < Math.min(...blockNums)
        ) {
          logger.info(`${this.queue.peek()} - ${Math.min(...blockNums)}`);
          logger.info(`Queue was reset for new DS, discarding fetched blocks`);
          continue;
        }

        const blockTasks = blocks.map((block) => async () => {
          const height = block.block.block.header.number.toNumber();
          try {
            const runtimeVersion = await this.runtimeService.getRuntimeVersion(
              block.block,
            );

            this.preProcessBlock(height);
            // Inject runtimeVersion here to enhance api.at preparation
            const processBlockResponse = await this.indexerManager.indexBlock(
              block,
              runtimeVersion,
            );

            await this.postProcessBlock(height, processBlockResponse);

            //set block to null for garbage collection
            block = null;
          } catch (e) {
            if (this.isShutdown) {
              return;
            }
            logger.error(
              e,
              `failed to index block at height ${height} ${
                e.handler ? `${e.handler}(${e.stack ?? ''})` : ''
              }`,
            );
            throw e;
          }
        });

        // There can be enough of a delay after fetching blocks that shutdown could now be true
        if (this.isShutdown) break;

        this.processQueue.putMany(blockTasks);

        this.eventEmitter.emit(IndexerEvent.BlockQueueSize, {
          value: this.processQueue.size,
        });
      }
    } finally {
      this.fetching = false;
    }
  }
}<|MERGE_RESOLUTION|>--- conflicted
+++ resolved
@@ -155,17 +155,11 @@
         // If specVersion not changed, a known overallSpecVer will be pass in
         // Otherwise use api to fetch runtimes
 
-<<<<<<< HEAD
-        await memoryLock.acquire();
-        const blocks = await this.apiService.fetchBlocks(
-=======
         if (memoryLock.isLocked) {
           await memoryLock.waitForUnlock();
         }
 
-        const blocks = await this.fetchBlocksBatches(
-          this.apiService.getApi(),
->>>>>>> a06e9beb
+        const blocks = await this.apiService.fetchBlocks(
           blockNums,
           specChanged ? undefined : this.runtimeService.parentSpecVersion,
         );
