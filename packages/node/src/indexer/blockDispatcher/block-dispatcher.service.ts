--- conflicted
+++ resolved
@@ -55,16 +55,6 @@
       smartBatchService,
     );
     this.processQueue = new AutoQueue(nodeConfig.batchSize * 3);
-<<<<<<< HEAD
-=======
-    if (this.nodeConfig.profiler) {
-      this.fetchBlocksBatches = profilerWrap(
-        SubstrateUtil.fetchBlocksBatches,
-        'SubstrateUtil',
-        'fetchBlocksBatches',
-      );
-    }
->>>>>>> c0fba818
   }
 
   // eslint-disable-next-line @typescript-eslint/require-await
@@ -162,16 +152,11 @@
           blockNums[blockNums.length - 1],
         );
 
-<<<<<<< HEAD
-        const blocks = await this.apiService.fetchBlocks(
-=======
         // If specVersion not changed, a known overallSpecVer will be pass in
         // Otherwise use api to fetch runtimes
 
         await memoryLock.acquire();
-        const blocks = await this.fetchBlocksBatches(
-          this.apiService.getApi(),
->>>>>>> c0fba818
+        const blocks = await this.apiService.fetchBlocks(
           blockNums,
           specChanged ? undefined : this.runtimeService.parentSpecVersion,
         );
