// Copyright 2020-2022 OnFinality Limited authors & contributors
// SPDX-License-Identifier: Apache-2.0

export enum IndexerEvent {
  ApiConnected = 'api_connected',
  InjectedApiConnected = 'injected_api_connected',
  BlockTarget = 'block_target_height',
  BlockBest = 'block_best_height',
  BlockProcessing = 'block_processing_height',
  BlockQueueSize = 'block_queue_size',
  BlocknumberQueueSize = 'blocknumber_queue_size',
  NetworkMetadata = 'network_metadata',
  UsingDictionary = 'using_dictionary',
  SkipDictionary = 'skip_dictionary',
  Ready = 'ready',
}

export interface ProcessBlockPayload {
  height: number;
  timestamp: number;
}

export interface TargetBlockPayload {
  height: number;
}

export interface BestBlockPayload {
  height: number;
}
export interface EventPayload<T> {
  value: T;
}

export interface NetworkMetadataPayload {
<<<<<<< HEAD
  chainId: string;
=======
  chain: string;
  specName: string;
  genesisHash: string;
}

export interface MmrPayload {
  offset: number;
  height: number;
  hash: string; //the node hash
  mmrRoot: string;
}

export interface MmrProof {
  digest: string;
  leafLength: number;
  nodes: MmrNode[];
}

export interface MmrNode {
  node: string;
  hash: string;
>>>>>>> 38085501
}<|MERGE_RESOLUTION|>--- conflicted
+++ resolved
@@ -32,12 +32,7 @@
 }
 
 export interface NetworkMetadataPayload {
-<<<<<<< HEAD
   chainId: string;
-=======
-  chain: string;
-  specName: string;
-  genesisHash: string;
 }
 
 export interface MmrPayload {
@@ -56,5 +51,4 @@
 export interface MmrNode {
   node: string;
   hash: string;
->>>>>>> 38085501
 }