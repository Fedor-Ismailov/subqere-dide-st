// Copyright 2020-2022 OnFinality Limited authors & contributors
// SPDX-License-Identifier: Apache-2.0

import { Module } from '@nestjs/common';
import { EventEmitter2 } from '@nestjs/event-emitter';
import {
  PoiBenchmarkService,
  IndexingBenchmarkService,
  MmrService,
  StoreService,
  PoiService,
  NodeConfig,
  ConnectionPoolService,
  SmartBatchService,
  StoreCacheService,
  ConnectionPoolStateManager,
  PgMmrCacheService,
  MmrQueryService,
} from '@subql/node-core';
import { SubqueryProject } from '../configure/SubqueryProject';
import { ApiService } from './api.service';
import { ApiPromiseConnection } from './apiPromise.connection';
import {
  BlockDispatcherService,
  WorkerBlockDispatcherService,
} from './blockDispatcher';
import { DictionaryService } from './dictionary.service';
import { DsProcessorService } from './ds-processor.service';
import { DynamicDsService } from './dynamic-ds.service';
import { FetchService } from './fetch.service';
import { IndexerManager } from './indexer.manager';
import { ProjectService } from './project.service';
import { RuntimeService } from './runtime/runtimeService';
import { SandboxService } from './sandbox.service';
import { UnfinalizedBlocksService } from './unfinalizedBlocks.service';

@Module({
  providers: [
    StoreService,
    StoreCacheService,
    ApiService,
    IndexerManager,
    ConnectionPoolStateManager,
    {
      provide: SmartBatchService,
      useFactory: (nodeConfig: NodeConfig) => {
        return new SmartBatchService(nodeConfig.batchSize);
      },
      inject: [NodeConfig],
    },
    {
      provide: 'IBlockDispatcher',
      useFactory: (
        nodeConfig: NodeConfig,
        eventEmitter: EventEmitter2,
        projectService: ProjectService,
        apiService: ApiService,
        indexerManager: IndexerManager,
        smartBatchService: SmartBatchService,
        storeService: StoreService,
        storeCacheService: StoreCacheService,
        poiService: PoiService,
        project: SubqueryProject,
        dynamicDsService: DynamicDsService,
        unfinalizedBlocks: UnfinalizedBlocksService,
        connectionPoolState: ConnectionPoolStateManager<ApiPromiseConnection>,
      ) =>
        nodeConfig.workers !== undefined
          ? new WorkerBlockDispatcherService(
              nodeConfig,
              eventEmitter,
              projectService,
              smartBatchService,
              storeService,
              storeCacheService,
              poiService,
              project,
              dynamicDsService,
              unfinalizedBlocks,
              connectionPoolState,
            )
          : new BlockDispatcherService(
              apiService,
              nodeConfig,
              indexerManager,
              eventEmitter,
              projectService,
              smartBatchService,
              storeService,
              storeCacheService,
              poiService,
              project,
              dynamicDsService,
            ),
      inject: [
        NodeConfig,
        EventEmitter2,
        'IProjectService',
        ApiService,
        IndexerManager,
        SmartBatchService,
        StoreService,
        StoreCacheService,
        PoiService,
        'ISubqueryProject',
        DynamicDsService,
        UnfinalizedBlocksService,
        ConnectionPoolStateManager,
      ],
    },
    FetchService,
<<<<<<< HEAD
    ConnectionPoolService,
    BenchmarkService,
=======
    IndexingBenchmarkService,
    PoiBenchmarkService,
>>>>>>> 223d666d
    DictionaryService,
    SandboxService,
    DsProcessorService,
    DynamicDsService,
    PoiService,
    MmrService,
    MmrQueryService,
    PgMmrCacheService,
    {
      useClass: ProjectService,
      provide: 'IProjectService',
    },
    UnfinalizedBlocksService,
    RuntimeService,
  ],
  exports: [StoreService, MmrService, StoreCacheService, MmrQueryService],
})
export class FetchModule {}<|MERGE_RESOLUTION|>--- conflicted
+++ resolved
@@ -109,13 +109,9 @@
       ],
     },
     FetchService,
-<<<<<<< HEAD
     ConnectionPoolService,
-    BenchmarkService,
-=======
     IndexingBenchmarkService,
     PoiBenchmarkService,
->>>>>>> 223d666d
     DictionaryService,
     SandboxService,
     DsProcessorService,
