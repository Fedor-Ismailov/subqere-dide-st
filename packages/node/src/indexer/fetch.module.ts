--- conflicted
+++ resolved
@@ -8,12 +8,8 @@
   MmrService,
   StoreService,
   PoiService,
-  DbModule,
-<<<<<<< HEAD
   ApiService,
-=======
   NodeConfig,
->>>>>>> 6752efab
 } from '@subql/node-core';
 import { SubqueryProject } from '../configure/SubqueryProject';
 import { EthereumApiService } from '../ethereum/api.service.ethereum';
@@ -28,10 +24,6 @@
   BlockDispatcherService,
   WorkerBlockDispatcherService,
 } from './worker/block-dispatcher.service';
-<<<<<<< HEAD
-const { argv } = getYargsOption();
-=======
->>>>>>> 6752efab
 
 @Module({
   providers: [
@@ -49,12 +41,6 @@
     IndexerManager,
     {
       provide: 'IBlockDispatcher',
-<<<<<<< HEAD
-      inject: [SubqueryProject, EventEmitter2],
-      useClass: argv.workers
-        ? WorkerBlockDispatcherService
-        : BlockDispatcherService,
-=======
       useFactory: (
         nodeConfig: NodeConfig,
         eventEmitter: EventEmitter2,
@@ -82,7 +68,6 @@
         ApiService,
         IndexerManager,
       ],
->>>>>>> 6752efab
     },
     FetchService,
     BenchmarkService,
