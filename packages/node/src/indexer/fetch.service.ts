--- conflicted
+++ resolved
@@ -39,11 +39,7 @@
 import { DictionaryService, SpecVersion } from './dictionary.service';
 import { DsProcessorService } from './ds-processor.service';
 import { DynamicDsService } from './dynamic-ds.service';
-<<<<<<< HEAD
-import { ProjectService } from './project.service';
-=======
 import { RuntimeService } from './runtimeService';
->>>>>>> 4e7bcb60
 import { UnfinalizedBlocksService } from './unfinalizedBlocks.service';
 
 const logger = getLogger('fetch');
@@ -98,7 +94,6 @@
     @Inject('ISubqueryProject') private project: SubqueryProject,
     @Inject('IBlockDispatcher') private blockDispatcher: IBlockDispatcher,
     private dictionaryService: DictionaryService,
-    private projectService: ProjectService,
     private dsProcessorService: DsProcessorService,
     private dynamicDsService: DynamicDsService,
     private unfinalizedBlocksService: UnfinalizedBlocksService,
