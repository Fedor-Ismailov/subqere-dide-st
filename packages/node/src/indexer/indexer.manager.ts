--- conflicted
+++ resolved
@@ -26,7 +26,6 @@
   IndexerSandbox,
 } from '@subql/node-core';
 import {
-  ApiWrapper,
   EthereumTransaction,
   EthereumLog,
   SubqlRuntimeHandler,
@@ -34,18 +33,9 @@
   EthereumBlock,
 } from '@subql/types-ethereum';
 import { Sequelize } from 'sequelize';
-<<<<<<< HEAD
 import { SubqlProjectDs, SubqueryProject } from '../configure/SubqueryProject';
 import { EthereumApi } from '../ethereum';
 import { EthereumBlockWrapped } from '../ethereum/block.ethereum';
-=======
-import {
-  generateTimestampReferenceForBlockFilters,
-  SubqlProjectDs,
-  SubqueryProject,
-} from '../configure/SubqueryProject';
-import * as SubstrateUtil from '../utils/substrate';
->>>>>>> 971c35e1
 import { yargsOptions } from '../yargs';
 import {
   asSecondLayerHandlerProcessor_1_0_0,
@@ -183,28 +173,14 @@
     logger.info('indexer manager started');
   }
 
-<<<<<<< HEAD
-  private filterDataSources(processedHeight: number): SubqlProjectDs[] {
-    let filteredDs = this.project.dataSources;
+  private filterDataSources(nextProcessingHeight: number): SubqlProjectDs[] {
+    const filteredDs = this.projectService.dataSources.filter(
+      (ds) => ds.startBlock <= nextProcessingHeight,
+    );
+
     if (filteredDs.length === 0) {
       logger.error(
-        `Did not find any dataSource match with network specName ${this.api.getSpecName()}`,
-      );
-      process.exit(1);
-    }
-    filteredDs = filteredDs.filter((ds) => ds.startBlock <= processedHeight);
-=======
-  private filterDataSources(nextProcessingHeight: number): SubqlProjectDs[] {
-    let filteredDs: SubqlProjectDs[];
-
-    filteredDs = this.projectService.dataSources.filter(
-      (ds) => ds.startBlock <= nextProcessingHeight,
-    );
-
->>>>>>> 971c35e1
-    if (filteredDs.length === 0) {
-      logger.error(
-        `Your start block is greater than the current indexed block height in your database. Either change your startBlock (project.yaml) to <= ${processedHeight}
+        `Your start block is greater than the current indexed block height in your database. Either change your startBlock (project.yaml) to <= ${nextProcessingHeight}
          or delete your database and start again from the currently specified startBlock`,
       );
       process.exit(1);
