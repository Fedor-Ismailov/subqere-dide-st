--- conflicted
+++ resolved
@@ -19,15 +19,11 @@
   getMetaDataInfo,
 } from '@subql/node-core';
 import { Sequelize } from 'sequelize';
-<<<<<<< HEAD
-import { SubqueryProject } from '../configure/SubqueryProject';
-=======
 import {
   generateTimestampReferenceForBlockFilters,
   SubqlProjectDs,
   SubqueryProject,
 } from '../configure/SubqueryProject';
->>>>>>> 971c35e1
 import { initDbSchema } from '../utils/project';
 import { DsProcessorService } from './ds-processor.service';
 import { DynamicDsService } from './dynamic-ds.service';
@@ -85,7 +81,7 @@
     // Do extra work on main thread to setup stuff
     this.project.dataSources = await generateTimestampReferenceForBlockFilters(
       this.project.dataSources,
-      this.apiService.getApi(),
+      this.apiService.api,
     );
     if (isMainThread) {
       this._schema = await this.ensureProject();
