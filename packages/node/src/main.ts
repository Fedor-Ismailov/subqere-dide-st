// Copyright 2020-2022 OnFinality Limited authors & contributors
// SPDX-License-Identifier: Apache-2.0

<<<<<<< HEAD
import { NestFactory } from '@nestjs/core';
import { findAvailablePort } from '@subql/common';
import {
  ApiService,
  getYargsOption,
  getLogger,
  NestLogger,
} from '@subql/node-core';
import { AppModule } from './app.module';
import { FetchService } from './indexer/fetch.service';
import { ProjectService } from './indexer/project.service';
=======
import { initLogger } from '@subql/node-core/logger';
import { yargsOptions } from './yargs';
>>>>>>> 6752efab

const { argv } = yargsOptions;

// initLogger is imported from true path, to make sure getLogger (or other logger values that relies on logger) isn't initialised
initLogger(
  argv.debug,
  argv.outputFmt as 'json' | 'colored',
  argv.logLevel as string | undefined,
);

// Lazy import, to allow logger to be initialised before bootstrap()
// As bootstrap runs services that requires logger
const { bootstrap } = require('./init');
void bootstrap();<|MERGE_RESOLUTION|>--- conflicted
+++ resolved
@@ -1,22 +1,8 @@
 // Copyright 2020-2022 OnFinality Limited authors & contributors
 // SPDX-License-Identifier: Apache-2.0
 
-<<<<<<< HEAD
-import { NestFactory } from '@nestjs/core';
-import { findAvailablePort } from '@subql/common';
-import {
-  ApiService,
-  getYargsOption,
-  getLogger,
-  NestLogger,
-} from '@subql/node-core';
-import { AppModule } from './app.module';
-import { FetchService } from './indexer/fetch.service';
-import { ProjectService } from './indexer/project.service';
-=======
 import { initLogger } from '@subql/node-core/logger';
 import { yargsOptions } from './yargs';
->>>>>>> 6752efab
 
 const { argv } = yargsOptions;
 
