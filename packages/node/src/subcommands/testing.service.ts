// Copyright 2020-2022 OnFinality Limited authors & contributors
// SPDX-License-Identifier: Apache-2.0

import { Inject, Injectable } from '@nestjs/common';
import { ApiPromise } from '@polkadot/api';
import {
  NodeConfig,
  StoreService,
  TestingService as BaseTestingService,
} from '@subql/node-core';
import { Sequelize } from 'sequelize';
import { SubqlProjectDs, SubqueryProject } from '../configure/SubqueryProject';
import { ApiService } from '../indexer/api.service';
import { IndexerManager } from '../indexer/indexer.manager';
import { ApiAt, BlockContent } from '../indexer/types';
<<<<<<< HEAD

const logger = getLogger('subql-testing');
=======
>>>>>>> e55ee4e5

@Injectable()
export class TestingService extends BaseTestingService<
  ApiPromise,
  ApiAt,
  BlockContent,
  SubqlProjectDs
> {
  constructor(
    sequelize: Sequelize,
    nodeConfig: NodeConfig,
    storeService: StoreService,
    @Inject('ISubqueryProject') project: SubqueryProject,
    apiService: ApiService,
    indexerManager: IndexerManager,
  ) {
    super(
      sequelize,
      nodeConfig,
      storeService,
      project,
      apiService,
      indexerManager,
    );
  }

  async indexBlock(block: BlockContent, handler: string): Promise<void> {
    const runtimeVersion =
      await this.apiService.unsafeApi.rpc.state.getRuntimeVersion(
        block.block.block.header.hash,
      );

    await this.indexerManager.indexBlock(
      block,
      this.getDsWithHandler(handler),
      runtimeVersion,
    );
  }
}<|MERGE_RESOLUTION|>--- conflicted
+++ resolved
@@ -13,11 +13,6 @@
 import { ApiService } from '../indexer/api.service';
 import { IndexerManager } from '../indexer/indexer.manager';
 import { ApiAt, BlockContent } from '../indexer/types';
-<<<<<<< HEAD
-
-const logger = getLogger('subql-testing');
-=======
->>>>>>> e55ee4e5
 
 @Injectable()
 export class TestingService extends BaseTestingService<
