--- conflicted
+++ resolved
@@ -214,8 +214,6 @@
         'Number of worker threads to use for fetching and processing blocks. Disabled by default.',
       type: 'number',
     },
-<<<<<<< HEAD
-=======
     'pg-ca': {
       demandOption: false,
       describe:
@@ -234,5 +232,4 @@
         'Postgres client certificate - Path to client certificate e.g /path/to/client-certificates/postgresql.crt',
       type: 'string',
     },
->>>>>>> 7dd15d16
   });