--- conflicted
+++ resolved
@@ -103,10 +103,7 @@
   PgManyToManyPlugin,
   ConnectionFilterPlugin,
   smartTagsPlugin,
-<<<<<<< HEAD
   GetMetadataPlugin,
-];
-=======
   makeAddInflectorsPlugin((inflectors) => {
     const {constantCase: oldConstantCase} = inflectors;
     const enumValues = new Set();
@@ -126,9 +123,4 @@
       },
     };
   }, true),
-];
-
-if (argv(`indexer`)) {
-  plugins.push(GetMetadataPlugin);
-}
->>>>>>> 0be714d1
+];