--- conflicted
+++ resolved
@@ -16,16 +16,8 @@
     "/dist"
   ],
   "dependencies": {
-<<<<<<< HEAD
     "@subql/common": "latest",
     "@subql/common-cosmos": "workspace:*",
-=======
-    "@subql/common": "workspace:*",
-    "@subql/common-avalanche": "latest",
-    "@subql/common-cosmos": "^0.0.6",
-    "@subql/common-substrate": "workspace:*",
-    "@subql/common-terra": "latest",
->>>>>>> 006a5b06
     "axios": "^0.24.0",
     "ipfs-http-client": "^52.0.3",
     "js-yaml": "^4.1.0",
